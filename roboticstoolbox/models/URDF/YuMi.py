#!/usr/bin/env python

from roboticstoolbox.robot.Link import Link
import numpy as np
from roboticstoolbox.robot.ERobot import ERobot
import spatialmath as sm


class YuMi(ERobot):
    """
    Class that imports an ABB YuMi URDF model

    ``YuMi()`` is a class which imports an ABB YuMi (IRB14000) robot definition
    from a URDF file.  The model describes its kinematic and graphical
    characteristics.

    .. runblock:: pycon

        >>> import roboticstoolbox as rtb
        >>> robot = rtb.models.URDF.YuMi()
        >>> print(robot)

    Defined joint configurations are:

    - qz, zero joint angle configuration, 'L' shaped configuration
    - qr, vertical 'READY' configuration

    :reference:
        - `https://github.com/OrebroUniversity/yumi <https://github.com/OrebroUniversity/yumi>`_

    .. codeauthor:: Jesse Haviland
    .. sectionauthor:: Peter Corke
    """

    def __init__(self):

        links, name, urdf_string, urdf_filepath = self.URDF_read(
            "yumi_description/urdf/yumi.urdf"
        )

        # We wish to add an intermediate link between gripper_r_base and
        # @gripper_r_finger_r/l
        # This is because gripper_r_base contains a revolute joint which is
        # a part of the core kinematic chain and not the gripper.
        # So we wish for gripper_r_base to be part of the robot and
        # @gripper_r_finger_r/l to be in the gripper underneath a parent Link

        gripper_r_base = links[16]
        gripper_l_base = links[19]

        # Find the finger links
        r_gripper_links = [link for link in links if link.parent == gripper_r_base]
        l_gripper_links = [link for link in links if link.parent == gripper_l_base]

        # New intermediate links
        r_gripper = Link(name="r_gripper", parent=gripper_l_base)
        l_gripper = Link(name="l_gripper", parent=gripper_r_base)
        links.append(r_gripper)
        links.append(l_gripper)

        # Set the finger link parent to be the new gripper base link
        for g_link in r_gripper_links:
            g_link._parent = r_gripper

        for g_link in l_gripper_links:
            g_link._parent = l_gripper

        super().__init__(
            links,
            name=name,
            manufacturer="ABB",
            gripper_links=[r_gripper, l_gripper],
            urdf_string=urdf_string,
            urdf_filepath=urdf_filepath,
        )

        # Set the default tool transform for the end-effectors
        self.grippers[0].tool = sm.SE3.Tz(0.13)
        self.grippers[1].tool = sm.SE3.Tz(0.13)

<<<<<<< HEAD
=======
        self.qz = np.zeros(14)
>>>>>>> a6847dec
        self.qr = np.array(
            [
                0,
                -0.3,
                0,
                -2.2,
                0,
                2.0,
                np.pi / 4,
                0,
                -0.3,
                0,
                -2.2,
                0,
                2.0,
                np.pi / 4,
            ]
        )

<<<<<<< HEAD
        self.qz = np.zeros(14)
        self.q1 = np.array([0, -0.4, 0, 0, 0, 0, 0, 0, -0.4, 0, 0, 0, 0, 0])

        self.logconfiguration("qr", self.qr)
        self.logconfiguration("qz", self.qz)
        self.logconfiguration("q1", self.q1)
=======
        self.logconfiguration("qz", self.qz)
        self.logconfiguration("qr", self.qr)
        self.addconfiguration("q1", [0, -0.4, 0, 0, 0, 0, 0, 0, -0.4, 0, 0, 0, 0, 0])
>>>>>>> a6847dec


if __name__ == "__main__":  # pragma nocover

    robot = YuMi()
    print(robot)<|MERGE_RESOLUTION|>--- conflicted
+++ resolved
@@ -78,10 +78,6 @@
         self.grippers[0].tool = sm.SE3.Tz(0.13)
         self.grippers[1].tool = sm.SE3.Tz(0.13)
 
-<<<<<<< HEAD
-=======
-        self.qz = np.zeros(14)
->>>>>>> a6847dec
         self.qr = np.array(
             [
                 0,
@@ -100,19 +96,12 @@
                 np.pi / 4,
             ]
         )
-
-<<<<<<< HEAD
         self.qz = np.zeros(14)
         self.q1 = np.array([0, -0.4, 0, 0, 0, 0, 0, 0, -0.4, 0, 0, 0, 0, 0])
 
         self.logconfiguration("qr", self.qr)
         self.logconfiguration("qz", self.qz)
         self.logconfiguration("q1", self.q1)
-=======
-        self.logconfiguration("qz", self.qz)
-        self.logconfiguration("qr", self.qr)
-        self.addconfiguration("q1", [0, -0.4, 0, 0, 0, 0, 0, 0, -0.4, 0, 0, 0, 0, 0])
->>>>>>> a6847dec
 
 
 if __name__ == "__main__":  # pragma nocover
