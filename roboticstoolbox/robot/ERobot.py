--- conflicted
+++ resolved
@@ -345,7 +345,6 @@
         """
         links, name = ERobot.URDF_read(file_path)
 
-<<<<<<< HEAD
         if gripper is not None:
             if isinstance(gripper, int):
                 gripper = links[gripper]
@@ -359,13 +358,8 @@
             else:
                 raise TypeError('bad argument passed as gripper')
 
+
         return cls(links, name=name, gripper=gripper)
-        # Cached paths through links
-        # TODO Add listners on setters to reset cache
-        self._reset_cache()
-=======
-        return cls(links, name=name)
->>>>>>> e1bbd5ba
 
     def _reset_cache(self):
         self._path_cache = {}
