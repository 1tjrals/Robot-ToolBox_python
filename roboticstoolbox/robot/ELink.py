#!/usr/bin/env python
"""
@author: Jesse Haviland
"""

# from numpy.core.fromnumeric import shape
from spatialmath import SE3, SE2
from spatialgeometry import Shape
from roboticstoolbox.robot.ETS import ETS, ETS2
from roboticstoolbox.robot.Link import Link
import numpy as np
import fknm

class BaseELink(Link):

    def __init__(self, name=None, joint_name=None):

        super().__init__()

        self._name = name
        self._joint_name = joint_name

        self._jindex = None
        self._children = []
<<<<<<< HEAD
        self._joint_name = None
        self._jindex = jindex

        # Initialise the static transform representing the constant
        # component of the ETS
        self._init_Ts()

        # Check the variable joint
        if v is None:
            self._joint = False
        elif not isinstance(v, ETS):
            raise TypeError('v must be of type ETS')
        elif not v[0].isjoint:
            raise ValueError('v must be a variable ETS')
        elif len(v) > 1:
            raise ValueError(
                "An elementary link can only have one joint variable")
        else:
            self._joint = True

        self._v = v

        # Private variable, can be written to but never replaced!
        # The c will adjust the inside of this array with a reference
        # to this specific array. If replaced --> segfault
        self._fk = np.eye(4)

        self._init_fknm()

    def _get_fknm(self):
        isflip = False
        axis = 0
        jindex = 0

        if self.isjoint:
            isflip = self._v.isflip
            jindex = self.jindex

            if jindex is None:
                jindex = 0

            if self._v.axis == 'Rx':
                axis = 0
            elif self._v.axis == 'Ry':
                axis = 1
            elif self._v.axis == 'Rz':
                axis = 2
            elif self._v.axis == 'tx':
                axis = 3
            elif self._v.axis == 'ty':
                axis = 4
            elif self._v.axis == 'tz':
                axis = 5

        if self.parent is None:
            parent = None
        else:
            parent = self.parent._fknm

        shape_base = []
        shape_wT = []
        shape_sT = []

        for shap in self.geometry:
            shape_base.append(shap._base)
            shape_wT.append(shap._wT)
            shape_sT.append(shap._sT)

        for shap in self.collision:
            shape_base.append(shap._base)
            shape_wT.append(shap._wT)
            shape_sT.append(shap._sT)

        return isflip, axis, jindex, parent, shape_base, shape_wT, shape_sT

    def _init_fknm(self):
        isflip, axis, jindex, parent, \
            shape_base, shape_wT, shape_sT = self._get_fknm()

        self._fknm = fknm.link_init(
            self.isjoint, isflip, axis, jindex, len(shape_base),
            self._Ts, self._fk,
            shape_base, shape_wT, shape_sT,
            parent)

    def _update_fknm(self):

        # Check if not initialized yet
        try:
            if self._fknm is None:
                return
        except AttributeError:
            return

        isflip, axis, jindex, parent, \
            shape_base, shape_wT, shape_sT = self._get_fknm()

        fknm.link_update(
            self._fknm,
            self.isjoint, isflip, axis, jindex, len(shape_base),
            self._Ts, self._fk,
            shape_base, shape_wT, shape_sT,
            parent)

    def _init_Ts(self):
        # Number of transforms in the ETS excluding the joint variable
        self._M = len(self._ets)

        # Compute the leading, constant, part of the ETS
        # TODO probably should use ETS.compile()

        if isinstance(self._ets, ETS):
            # first = True
            # T = None

            # Ts can not be equal to None otherwise things seem
            # to break everywhere, so initialise Ts np be identity
            T = np.eye(4)

            for et in self._ets:
                # constant transforms only
                if et.isjoint:
                    raise ValueError('The transforms in ets must be constant')

                # if first:
                #     T = et.T()
                #     first = False
                # else:
                #     T = T @ et.T()

                T = T @ et.T()

            self._Ts = T

        elif isinstance(self._ets, SE3):
            self._Ts = self._ets
            raise RuntimeError('this shouldnt happen')
=======
        self._parent = None
>>>>>>> 5468a894

    def __repr__(self):
        name = self.__class__.__name__
        if self.name is None:
            s = f"ets={self.ets()}"
        else:
            s = f"{self.name}, ets={self.ets()}"
        if self.parent is not None:
            s += f", parent={self.parent.name}"
        args = [s] + super()._params()
        return name + "(" + ", ".join(args) + ")"

    def __str__(self):
        """
        Pretty prints the ETS Model of the link. Will output angles in degrees

        :return: Pretty print of the robot link
        :rtype: str
        """
        name = self.__class__.__name__

        if self.name is None:
            return f"{name}[{self.ets()}] "
        else:
            if self.parent is None:
                parent = ""
            else:
                parent = f" [{self.parent.name}]"
            return f"{name}[{self.name}({parent}): {self.ets()}] "

<<<<<<< HEAD
    @ property
    def fk(self):
        """
        The forward kinemtics up to and including this link
        This value can be accessed after calling fkine_all(q)
        from the robot object.
        """

        return SE3(self._fk, check=False)

    @ property
=======
    @property
>>>>>>> 5468a894
    def v(self):
        """
        Variable part of link ETS

        :return: joint variable transform
        :rtype: ETS instance

        The ETS for each ELink comprises a constant part (possible the
        identity) followed by an optional joint variable transform.
        This property returns the latter.

        .. runblock:: pycon

            >>> from roboticstoolbox import ELink, ETS
            >>> link = ELink( ETS.tz(0.333) * ETS.rx(90, 'deg') * ETS.rz() )
            >>> print(link.v)
        """
        return self._v

    @ v.setter
    def v(self, new):
        if not isinstance(new, ETS) and new is not None:
            raise TypeError("v must be an ETS object")

        self._v = new
        self._update_fknm()

    @ property
    def Ts(self):
        """
        Constant part of link ETS

        :return: constant part of link transform
        :rtype: SE3 instance

        The ETS for each ELink comprises a constant part (possible the
        identity) followed by an optional joint variable transform.
        This property returns the constant part.  If no constant part
        is given, this returns an identity matrix.

        .. runblock:: pycon

            >>> from roboticstoolbox import ELink, ETS
            >>> link = ELink( ETS.tz(0.333) * ETS.rx(90, 'deg') * ETS.rz() )
            >>> link.Ts
            >>> link = ELink( ETS.rz() )
            >>> link.Ts
        """

        return self._Ts

    @ property
    def isjoint(self):
        """
        Test if link has joint

        :return: test if link has a joint
        :rtype: bool

        The ETS for each ELink comprises a constant part (possible the
        identity) followed by an optional joint variable transform.
        This property returns the whether the

        .. runblock:: pycon

            >>> from roboticstoolbox import models
            >>> robot = models.URDF.Panda()
            >>> robot[1].isjoint  # link with joint
            >>> robot[8].isjoint  # static link
        """
        return self._v is not None

    @ property
    def jindex(self):
        """
        Get/set joint index

        - ``link.jindex`` is the joint index
            :return: joint index
            :rtype: int
        - ``link.jindex = ...`` checks and sets the joint index

        For a serial-link manipulator the joints are numbered starting at zero
        and increasing sequentially toward the end-effector.  For branched
        mechanisms this is not so straightforward.

        The link's ``jindex`` property specifies the index of its joint
        variable within a vector of joint coordinates.

        .. note:: ``jindex`` values must be a sequence of integers starting
            at zero.
        """
        return self._jindex

    @ jindex.setter
    def jindex(self, j):
        self._jindex = j
        try:
            self._update_fknm()
        except AttributeError:
            # ELink2 doesnt have this
            pass

    # def isrevolute(self):
    #     """
    #     Checks if the joint is of revolute type

    #     :return: Ture if is revolute
    #     :rtype: bool
    #     """
    #     return self.v.isrevolute

    @ property
    def isprismatic(self):
        """
        Checks if the joint is of prismatic type

        :return: True if is prismatic
        :rtype: bool
        """
        return self.isjoint and self.v.isprismatic

    @ property
    def isrevolute(self):
        """
        Checks if the joint is of revolute type

        :return: True if is revolute
        :rtype: bool
        """
        return self.isjoint and self.v.isrevolute

    # @property
    # def ets(self):
    #     return self._ets

    # @property
    # def parent_name(self):
    #     return self._parent_name

    # @property
    # def child_name(self):
    #     return self._child_name

    @ property
    def parent(self):
        """
        Parent link

        :return: Link's parent
        :rtype: ELink instance

        This is a reference to

        .. runblock:: pycon

            >>> from roboticstoolbox import models
            >>> robot = models.URDF.Panda()
            >>> robot[0].parent  # base link has no parent
            >>> robot[1].parent  # second link's parent
        """
        return self._parent

    @ property
    def children(self):
        """
        List of child links

        :return: child links
        :rtype: list of ``ELink`` instances

        The list will be empty for a end-effector link
        """
        return self._children

    @ property
    def nchildren(self):
        """
        Number of child links

        :return: number of child links
        :rtype: int

        Will be zero for an end-effector link
        """
        return len(self._children)

    @ property
    def M(self):
        return self._M

    @ property
    def geometry(self):
        """
        Get/set joint visual geometry

        - ``link.geometry`` is the list of the visual geometries which
            represent the shape of the link
            :return: the visual geometries
            :rtype: list of Shape
        - ``link.geometry = ...`` checks and sets the geometry
        - ``link.geometry.append(...)`` add geometry
        """
        return self._geometry

    @ property
    def collision(self):
        """
        Get/set joint collision geometry

        - ``link.collision`` is the list of the collision geometries which
            represent the collidable shape of the link.
            :return: the collision geometries
            :rtype: list of Shape
        - ``link.collision = ...`` checks and sets the collision geometry
        - ``link.collision.append(...)`` add collision geometry

        The collision geometries are what is used to check for collisions.
        """
        return self._collision

    def ets(self):
        if self.v is None:
            return self._ets
        else:
            return self._ets * self.v

    @collision.setter
    def collision(self, coll):
        new_coll = []

        if isinstance(coll, list):
            for gi in coll:
                if isinstance(gi, Shape):
                    new_coll.append(gi)
                else:
                    raise TypeError('Collision must be of Shape class')
        elif isinstance(coll, Shape):
            new_coll.append(coll)
        else:
            raise TypeError('Geometry must be of Shape class or list of Shape')

        self._collision = new_coll

    @geometry.setter
    def geometry(self, geom):
        new_geom = []

        if isinstance(geom, list):
            for gi in geom:
                if isinstance(gi, Shape):
                    new_geom.append(gi)
                else:
                    raise TypeError('Geometry must be of Shape class')
        elif isinstance(geom, Shape):
            new_geom.append(geom)
        else:
            raise TypeError('Geometry must be of Shape class or list of Shape')

        self._geometry = new_geom

class ELink(BaseELink):
    """
    ETS link class

    :param ets: kinematic - The elementary transforms which make up the link
    :type ets: ETS

    :param qlim: joint variable limits [min max]
    :type qlim: float ndarray(2)

    :param m: dynamic - link mass
    :type m: float
    :param r: dynamic - position of COM with respect to link frame
    :type r:  SE3
    :param I: dynamic - inertia of link with respect to COM
    :type I: float ndarray(3,3)
    :param Jm: dynamic - motor inertia
    :type Jm: float
    :param B: dynamic - motor viscous friction
    :type B: float
    :param Tc: dynamic - motor Coulomb friction (1x2 or 2x1)
    :type Tc: float ndarray(2)
    :param G: dynamic - gear ratio
    :type G: float

    The ELink object holds all information related to a robot link and can form
    a serial-connected chain or a rigid-body tree.

    It inherits from the Link class which provides common functionality such
    as joint and link such as kinematics parameters,


    The transform to the next link is given as an ETS with the joint
    variable, if present, as the last term.  This is preprocessed and
    the object stores:

        * ``Ts`` the constant part as a NumPy array, or None
        * ``v`` a pointer to an ETS object representing the joint variable.
          or None

    :references:
        - Kinematic Derivatives using the Elementary Transform Sequence,
          J. Haviland and P. Corke

    :seealso: :class:`Link`, :class:`DHLink`
    """

    def __init__(
            self,
            ets=ETS(),
            v=None,
            jindex=None,
            parent=None,
            **kwargs):

        # process common options
        super().__init__(**kwargs)

        # check we have an ETS
        if not isinstance(ets, ETS):
            raise TypeError(
                'The ets argument must be of type ETS')

        self._ets = ets

        if v is None and len(ets) > 0 and ets[-1].isjoint:
            v = ets.pop()
            if jindex is not None:
                v.jindex = jindex
            elif jindex is None and v.jindex is not None:
                jindex = v.jindex

        # TODO simplify this logic, can be ELink class or None
        # if isinstance(parent, list):
        #     raise TypeError(
        #         'Only one parent link can be present')
        if not isinstance(parent, (ELink, str)) and parent is not None:
            raise TypeError(
                'Parent must be of type ELink, str or None')



        # Initialise the static transform representing the constant
        # component of the ETS
        self._init_Ts()

        # Check the variable joint
        if v is None:
            self._joint = False
        elif not isinstance(v, ETS):
            raise TypeError('v must be of type ETS')
        elif not v[0].isjoint:
            raise ValueError('v must be a variable ETS')
        elif len(v) > 1:
            raise ValueError(
                "An elementary link can only have one joint variable")
        else:
            self._joint = True

        self._v = v

        # Private variable, can be written to but never replaced!
        # The c will adjust the inside of this array with a reference
        # to this specific array. If replaced --> segfault
        self._fk = np.eye(4)

        self._init_fknm()

    def _init_fknm(self):

        isflip = False
        axis = 0
        jindex = 0

        if self.isjoint:
            isflip = self._v.isflip
            jindex = self.jindex

            if jindex is None:
                jindex = 0

            if self._v.axis == 'Rx':
                axis = 0
            elif self._v.axis == 'Ry':
                axis = 1
            elif self._v.axis == 'Rz':
                axis = 2
            elif self._v.axis == 'tx':
                axis = 3
            elif self._v.axis == 'ty':
                axis = 4
            elif self._v.axis == 'tz':
                axis = 5

        if self.parent is None:
            parent = None
        else:
            parent = self.parent._fknm

        self._fknm = fknm.link_init(
            self.isjoint,
            isflip,
            axis,
            jindex,
            self._Ts,
            self._fk,
            parent)

    def _update_fknm(self):
        isflip = False
        axis = 0
        jindex = 0

        if self.isjoint:
            isflip = self._v.isflip
            jindex = self.jindex

            if jindex is None:
                jindex = 0

            if self._v.axis == 'Rx':
                axis = 0
            elif self._v.axis == 'Ry':
                axis = 1
            elif self._v.axis == 'Rz':
                axis = 2
            elif self._v.axis == 'tx':
                axis = 3
            elif self._v.axis == 'ty':
                axis = 4
            elif self._v.axis == 'tz':
                axis = 5

        if self.parent is None:
            parent = None
        else:
            parent = self.parent._fknm

        fknm.link_update(
            self._fknm,
            self.isjoint,
            isflip,
            axis,
            jindex,
            self._Ts,
            self._fk,
            parent)

    def _init_Ts(self):
        # Number of transforms in the ETS excluding the joint variable
        self._M = len(self._ets)

        # Compute the leading, constant, part of the ETS
        # TODO probably should use ETS.compile()

        if isinstance(self._ets, ETS):
            # first = True
            # T = None
            T = np.eye(4)

            for et in self._ets:
                # constant transforms only
                if et.isjoint:
                    raise ValueError('The transforms in ets must be constant')

                T = T @ et.T()

            self._Ts = T

        elif isinstance(self._ets, SE3):
            self._Ts = self._ets
            raise RuntimeError('this shouldnt happen')



    @property
    def fk(self):
        """
        The forward kinemtics up to and including this link
        This value can be accessed after calling fkine_all(q)
        from the robot object.
        """

        return SE3(self._fk, check=False)

    def A(self, q=0.0, fast=False):
        """
        Link transform matrix

        :param q: Joint coordinate (radians or metres). Not required for links
            with no variable
        :type q: float
        :param fast: return NumPy array instead of ``SE3``
        :type param: bool
        :return T: link frame transformation matrix
        :rtype T: SE3 or ndarray(4,4)

        ``LINK.A(q)`` is an SE(3) matrix that describes the rigid-body
          transformation from the previous to the current link frame to
          the next, which depends on the joint coordinate ``q``.

        If ``fast`` is True return a NumPy array, either SE(2) or SE(3).
        A value of None means that it is the identity matrix.

        If ``fast`` is False return an ``SE2`` or ``SE3`` instance.

        """

        # Use c extension
        if fast:
            if not np.isscalar(q):
                q = 0.0
            T = np.empty((4, 4))
            fknm.link_A(q, self._fknm, T)
            return T

        # Otherwise use Python implementation
        if self.isjoint:
            # a variable joint
            if q is None:
                raise ValueError("q is required for variable joints")

            # premultiply variable part by constant part if present
            Ts = self.Ts
            if Ts is None:
                T = self.v.T(q)
            else:
                T = Ts @ self.v.T(q)
        else:
            # a fixed joint
            T = self.Ts

        if T is None:
            return SE3()
        else:
            return SE3(T, check=False)

class ELink2(BaseELink):

<<<<<<< HEAD
    @ collision.setter
    def collision(self, coll):
        new_coll = []
=======
    def __init__(
            self,
            ets=ETS2(),
            v=None,
            jindex=None,
            parent=None,
            **kwargs):
>>>>>>> 5468a894

        # process common options
        super().__init__(**kwargs)

        # check we have an ETS
        if not isinstance(ets, ETS2):
            raise TypeError(
                'The ets argument must be of type ETS2')

        self._ets = ets

        if v is None and len(ets) > 0 and ets[-1].isjoint:
            v = ets.pop()
            if jindex is not None:
                v.jindex = jindex
            elif jindex is None and v.jindex is not None:
                jindex = v.jindex

        # TODO simplify this logic, can be ELink class or None
        # if isinstance(parent, list):
        #     raise TypeError(
        #         'Only one parent link can be present')
        if not isinstance(parent, (ELink2, str)) and parent is not None:
            raise TypeError(
                'Parent must be of type ELink, str or None')

        # Initialise the static transform representing the constant
        # component of the ETS
        self._init_Ts()

        # Check the variable joint
        if v is None:
            self._joint = False
        elif not isinstance(v, ETS2):
            raise TypeError('v must be of type ETS2')
        elif not v[0].isjoint:
            raise ValueError('v must be a variable ETS')
        elif len(v) > 1:
            raise ValueError(
                "An elementary link can only have one joint variable")
        else:
            self._joint = True

<<<<<<< HEAD
        self._collision = new_coll
        self._update_fknm()

    @ geometry.setter
    def geometry(self, geom):
        new_geom = []
=======
        self._v = v

    def _init_Ts(self):
        # Number of transforms in the ETS excluding the joint variable
        self._M = len(self._ets)
>>>>>>> 5468a894

        # Compute the leading, constant, part of the ETS
        # TODO probably should use ETS.compile()

        if isinstance(self._ets, ETS2):
            # first = True
            # T = None
            T = np.eye(3)

            for et in self._ets:
                # constant transforms only
                if et.isjoint:
                    raise ValueError('The transforms in ets must be constant')

                T = T @ et.T()

            self._Ts = T

        elif isinstance(self._ets, SE3):
            self._Ts = self._ets
            raise RuntimeError('this shouldnt happen')

    def A(self, q=0.0, **kwargs):
        """
        Link transform matrix

        :param q: Joint coordinate (radians or metres). Not required for links
            with no variable
        :type q: float
        :param fast: return NumPy array instead of ``SE3``
        :type param: bool
        :return T: link frame transformation matrix
        :rtype T: SE3 or ndarray(4,4)

        ``LINK.A(q)`` is an SE(3) matrix that describes the rigid-body
          transformation from the previous to the current link frame to
          the next, which depends on the joint coordinate ``q``.

        If ``fast`` is True return a NumPy array, either SE(2) or SE(3).
        A value of None means that it is the identity matrix.

        If ``fast`` is False return an ``SE2`` or ``SE3`` instance.

        """

        if self.isjoint:
            # a variable joint
            if q is None:
                raise ValueError("q is required for variable joints")

            # premultiply variable part by constant part if present
            Ts = self.Ts
            if Ts is None:
                T = self.v.T(q)
            else:
                T = Ts @ self.v.T(q)
        else:
            # a fixed joint
            T = self.Ts

<<<<<<< HEAD
        self._geometry = new_geom
        self._update_fknm()
=======
        if T is None:
            return SE2()
        else:
            return SE2(T, check=False)
>>>>>>> 5468a894
<|MERGE_RESOLUTION|>--- conflicted
+++ resolved
@@ -3,14 +3,14 @@
 @author: Jesse Haviland
 """
 
-# from numpy.core.fromnumeric import shape
-from spatialmath import SE3, SE2
+from spatialmath import SE3, SE2, BasePoseMatrix
 from spatialgeometry import Shape
 from roboticstoolbox.robot.ETS import ETS, ETS2
 from roboticstoolbox.robot.Link import Link
 import numpy as np
 import fknm
 
+
 class BaseELink(Link):
 
     def __init__(self, name=None, joint_name=None):
@@ -22,147 +22,7 @@
 
         self._jindex = None
         self._children = []
-<<<<<<< HEAD
-        self._joint_name = None
-        self._jindex = jindex
-
-        # Initialise the static transform representing the constant
-        # component of the ETS
-        self._init_Ts()
-
-        # Check the variable joint
-        if v is None:
-            self._joint = False
-        elif not isinstance(v, ETS):
-            raise TypeError('v must be of type ETS')
-        elif not v[0].isjoint:
-            raise ValueError('v must be a variable ETS')
-        elif len(v) > 1:
-            raise ValueError(
-                "An elementary link can only have one joint variable")
-        else:
-            self._joint = True
-
-        self._v = v
-
-        # Private variable, can be written to but never replaced!
-        # The c will adjust the inside of this array with a reference
-        # to this specific array. If replaced --> segfault
-        self._fk = np.eye(4)
-
-        self._init_fknm()
-
-    def _get_fknm(self):
-        isflip = False
-        axis = 0
-        jindex = 0
-
-        if self.isjoint:
-            isflip = self._v.isflip
-            jindex = self.jindex
-
-            if jindex is None:
-                jindex = 0
-
-            if self._v.axis == 'Rx':
-                axis = 0
-            elif self._v.axis == 'Ry':
-                axis = 1
-            elif self._v.axis == 'Rz':
-                axis = 2
-            elif self._v.axis == 'tx':
-                axis = 3
-            elif self._v.axis == 'ty':
-                axis = 4
-            elif self._v.axis == 'tz':
-                axis = 5
-
-        if self.parent is None:
-            parent = None
-        else:
-            parent = self.parent._fknm
-
-        shape_base = []
-        shape_wT = []
-        shape_sT = []
-
-        for shap in self.geometry:
-            shape_base.append(shap._base)
-            shape_wT.append(shap._wT)
-            shape_sT.append(shap._sT)
-
-        for shap in self.collision:
-            shape_base.append(shap._base)
-            shape_wT.append(shap._wT)
-            shape_sT.append(shap._sT)
-
-        return isflip, axis, jindex, parent, shape_base, shape_wT, shape_sT
-
-    def _init_fknm(self):
-        isflip, axis, jindex, parent, \
-            shape_base, shape_wT, shape_sT = self._get_fknm()
-
-        self._fknm = fknm.link_init(
-            self.isjoint, isflip, axis, jindex, len(shape_base),
-            self._Ts, self._fk,
-            shape_base, shape_wT, shape_sT,
-            parent)
-
-    def _update_fknm(self):
-
-        # Check if not initialized yet
-        try:
-            if self._fknm is None:
-                return
-        except AttributeError:
-            return
-
-        isflip, axis, jindex, parent, \
-            shape_base, shape_wT, shape_sT = self._get_fknm()
-
-        fknm.link_update(
-            self._fknm,
-            self.isjoint, isflip, axis, jindex, len(shape_base),
-            self._Ts, self._fk,
-            shape_base, shape_wT, shape_sT,
-            parent)
-
-    def _init_Ts(self):
-        # Number of transforms in the ETS excluding the joint variable
-        self._M = len(self._ets)
-
-        # Compute the leading, constant, part of the ETS
-        # TODO probably should use ETS.compile()
-
-        if isinstance(self._ets, ETS):
-            # first = True
-            # T = None
-
-            # Ts can not be equal to None otherwise things seem
-            # to break everywhere, so initialise Ts np be identity
-            T = np.eye(4)
-
-            for et in self._ets:
-                # constant transforms only
-                if et.isjoint:
-                    raise ValueError('The transforms in ets must be constant')
-
-                # if first:
-                #     T = et.T()
-                #     first = False
-                # else:
-                #     T = T @ et.T()
-
-                T = T @ et.T()
-
-            self._Ts = T
-
-        elif isinstance(self._ets, SE3):
-            self._Ts = self._ets
-            raise RuntimeError('this shouldnt happen')
-=======
         self._parent = None
->>>>>>> 5468a894
 
     def __repr__(self):
         name = self.__class__.__name__
@@ -178,7 +38,6 @@
     def __str__(self):
         """
         Pretty prints the ETS Model of the link. Will output angles in degrees
-
         :return: Pretty print of the robot link
         :rtype: str
         """
@@ -193,41 +52,23 @@
                 parent = f" [{self.parent.name}]"
             return f"{name}[{self.name}({parent}): {self.ets()}] "
 
-<<<<<<< HEAD
-    @ property
-    def fk(self):
-        """
-        The forward kinemtics up to and including this link
-        This value can be accessed after calling fkine_all(q)
-        from the robot object.
-        """
-
-        return SE3(self._fk, check=False)
-
-    @ property
-=======
-    @property
->>>>>>> 5468a894
+    @property
     def v(self):
         """
         Variable part of link ETS
-
         :return: joint variable transform
         :rtype: ETS instance
-
         The ETS for each ELink comprises a constant part (possible the
         identity) followed by an optional joint variable transform.
         This property returns the latter.
-
         .. runblock:: pycon
-
             >>> from roboticstoolbox import ELink, ETS
             >>> link = ELink( ETS.tz(0.333) * ETS.rx(90, 'deg') * ETS.rz() )
             >>> print(link.v)
         """
         return self._v
 
-    @ v.setter
+    @v.setter
     def v(self, new):
         if not isinstance(new, ETS) and new is not None:
             raise TypeError("v must be an ETS object")
@@ -235,44 +76,35 @@
         self._v = new
         self._update_fknm()
 
-    @ property
+    @property
     def Ts(self):
         """
         Constant part of link ETS
-
         :return: constant part of link transform
         :rtype: SE3 instance
-
         The ETS for each ELink comprises a constant part (possible the
         identity) followed by an optional joint variable transform.
         This property returns the constant part.  If no constant part
         is given, this returns an identity matrix.
-
         .. runblock:: pycon
-
             >>> from roboticstoolbox import ELink, ETS
             >>> link = ELink( ETS.tz(0.333) * ETS.rx(90, 'deg') * ETS.rz() )
             >>> link.Ts
             >>> link = ELink( ETS.rz() )
             >>> link.Ts
         """
-
         return self._Ts
 
-    @ property
+    @property
     def isjoint(self):
         """
         Test if link has joint
-
         :return: test if link has a joint
         :rtype: bool
-
         The ETS for each ELink comprises a constant part (possible the
         identity) followed by an optional joint variable transform.
         This property returns the whether the
-
         .. runblock:: pycon
-
             >>> from roboticstoolbox import models
             >>> robot = models.URDF.Panda()
             >>> robot[1].isjoint  # link with joint
@@ -280,29 +112,25 @@
         """
         return self._v is not None
 
-    @ property
+    @property
     def jindex(self):
         """
         Get/set joint index
-
         - ``link.jindex`` is the joint index
             :return: joint index
             :rtype: int
         - ``link.jindex = ...`` checks and sets the joint index
-
         For a serial-link manipulator the joints are numbered starting at zero
         and increasing sequentially toward the end-effector.  For branched
         mechanisms this is not so straightforward.
-
         The link's ``jindex`` property specifies the index of its joint
         variable within a vector of joint coordinates.
-
         .. note:: ``jindex`` values must be a sequence of integers starting
             at zero.
         """
         return self._jindex
 
-    @ jindex.setter
+    @jindex.setter
     def jindex(self, j):
         self._jindex = j
         try:
@@ -320,21 +148,19 @@
     #     """
     #     return self.v.isrevolute
 
-    @ property
+    @property
     def isprismatic(self):
         """
         Checks if the joint is of prismatic type
-
         :return: True if is prismatic
         :rtype: bool
         """
         return self.isjoint and self.v.isprismatic
 
-    @ property
+    @property
     def isrevolute(self):
         """
         Checks if the joint is of revolute type
-
         :return: True if is revolute
         :rtype: bool
         """
@@ -352,18 +178,14 @@
     # def child_name(self):
     #     return self._child_name
 
-    @ property
+    @property
     def parent(self):
         """
         Parent link
-
         :return: Link's parent
         :rtype: ELink instance
-
         This is a reference to
-
         .. runblock:: pycon
-
             >>> from roboticstoolbox import models
             >>> robot = models.URDF.Panda()
             >>> robot[0].parent  # base link has no parent
@@ -371,39 +193,34 @@
         """
         return self._parent
 
-    @ property
+    @property
     def children(self):
         """
         List of child links
-
         :return: child links
         :rtype: list of ``ELink`` instances
-
         The list will be empty for a end-effector link
         """
         return self._children
 
-    @ property
+    @property
     def nchildren(self):
         """
         Number of child links
-
         :return: number of child links
         :rtype: int
-
         Will be zero for an end-effector link
         """
         return len(self._children)
 
-    @ property
+    @property
     def M(self):
         return self._M
 
-    @ property
+    @property
     def geometry(self):
         """
         Get/set joint visual geometry
-
         - ``link.geometry`` is the list of the visual geometries which
             represent the shape of the link
             :return: the visual geometries
@@ -413,18 +230,16 @@
         """
         return self._geometry
 
-    @ property
+    @property
     def collision(self):
         """
         Get/set joint collision geometry
-
         - ``link.collision`` is the list of the collision geometries which
             represent the collidable shape of the link.
             :return: the collision geometries
             :rtype: list of Shape
         - ``link.collision = ...`` checks and sets the collision geometry
         - ``link.collision.append(...)`` add collision geometry
-
         The collision geometries are what is used to check for collisions.
         """
         return self._collision
@@ -469,16 +284,14 @@
 
         self._geometry = new_geom
 
+
 class ELink(BaseELink):
     """
     ETS link class
-
     :param ets: kinematic - The elementary transforms which make up the link
     :type ets: ETS
-
     :param qlim: joint variable limits [min max]
     :type qlim: float ndarray(2)
-
     :param m: dynamic - link mass
     :type m: float
     :param r: dynamic - position of COM with respect to link frame
@@ -493,26 +306,19 @@
     :type Tc: float ndarray(2)
     :param G: dynamic - gear ratio
     :type G: float
-
     The ELink object holds all information related to a robot link and can form
     a serial-connected chain or a rigid-body tree.
-
     It inherits from the Link class which provides common functionality such
     as joint and link such as kinematics parameters,
-
-
     The transform to the next link is given as an ETS with the joint
     variable, if present, as the last term.  This is preprocessed and
     the object stores:
-
         * ``Ts`` the constant part as a NumPy array, or None
         * ``v`` a pointer to an ETS object representing the joint variable.
           or None
-
     :references:
         - Kinematic Derivatives using the Elementary Transform Sequence,
           J. Haviland and P. Corke
-
     :seealso: :class:`Link`, :class:`DHLink`
     """
 
@@ -548,8 +354,6 @@
         if not isinstance(parent, (ELink, str)) and parent is not None:
             raise TypeError(
                 'Parent must be of type ELink, str or None')
-
-
 
         # Initialise the static transform representing the constant
         # component of the ETS
@@ -577,8 +381,7 @@
 
         self._init_fknm()
 
-    def _init_fknm(self):
-
+    def _get_fknm(self):
         isflip = False
         axis = 0
         jindex = 0
@@ -608,53 +411,49 @@
         else:
             parent = self.parent._fknm
 
+        shape_base = []
+        shape_wT = []
+        shape_sT = []
+
+        for shap in self.geometry:
+            shape_base.append(shap._base)
+            shape_wT.append(shap._wT)
+            shape_sT.append(shap._sT)
+
+        for shap in self.collision:
+            shape_base.append(shap._base)
+            shape_wT.append(shap._wT)
+            shape_sT.append(shap._sT)
+
+        return isflip, axis, jindex, parent, shape_base, shape_wT, shape_sT
+
+    def _init_fknm(self):
+        isflip, axis, jindex, parent, \
+            shape_base, shape_wT, shape_sT = self._get_fknm()
+
         self._fknm = fknm.link_init(
-            self.isjoint,
-            isflip,
-            axis,
-            jindex,
-            self._Ts,
-            self._fk,
+            self.isjoint, isflip, axis, jindex, len(shape_base),
+            self._Ts, self._fk,
+            shape_base, shape_wT, shape_sT,
             parent)
 
     def _update_fknm(self):
-        isflip = False
-        axis = 0
-        jindex = 0
-
-        if self.isjoint:
-            isflip = self._v.isflip
-            jindex = self.jindex
-
-            if jindex is None:
-                jindex = 0
-
-            if self._v.axis == 'Rx':
-                axis = 0
-            elif self._v.axis == 'Ry':
-                axis = 1
-            elif self._v.axis == 'Rz':
-                axis = 2
-            elif self._v.axis == 'tx':
-                axis = 3
-            elif self._v.axis == 'ty':
-                axis = 4
-            elif self._v.axis == 'tz':
-                axis = 5
-
-        if self.parent is None:
-            parent = None
-        else:
-            parent = self.parent._fknm
+
+        # Check if not initialized yet
+        try:
+            if self._fknm is None:
+                return
+        except AttributeError:
+            return
+
+        isflip, axis, jindex, parent, \
+            shape_base, shape_wT, shape_sT = self._get_fknm()
 
         fknm.link_update(
             self._fknm,
-            self.isjoint,
-            isflip,
-            axis,
-            jindex,
-            self._Ts,
-            self._fk,
+            self.isjoint, isflip, axis, jindex, len(shape_base),
+            self._Ts, self._fk,
+            shape_base, shape_wT, shape_sT,
             parent)
 
     def _init_Ts(self):
@@ -667,6 +466,9 @@
         if isinstance(self._ets, ETS):
             # first = True
             # T = None
+
+            # Ts can not be equal to None otherwise things seem
+            # to break everywhere, so initialise Ts np be identity
             T = np.eye(4)
 
             for et in self._ets:
@@ -674,6 +476,12 @@
                 if et.isjoint:
                     raise ValueError('The transforms in ets must be constant')
 
+                # if first:
+                #     T = et.T()
+                #     first = False
+                # else:
+                #     T = T @ et.T()
+
                 T = T @ et.T()
 
             self._Ts = T
@@ -682,7 +490,71 @@
             self._Ts = self._ets
             raise RuntimeError('this shouldnt happen')
 
-
+    @property
+    def geometry(self):
+        """
+        Get/set joint visual geometry
+        - ``link.geometry`` is the list of the visual geometries which
+            represent the shape of the link
+            :return: the visual geometries
+            :rtype: list of Shape
+        - ``link.geometry = ...`` checks and sets the geometry
+        - ``link.geometry.append(...)`` add geometry
+        """
+        return self._geometry
+
+    @property
+    def collision(self):
+        """
+        Get/set joint collision geometry
+        - ``link.collision`` is the list of the collision geometries which
+            represent the collidable shape of the link.
+            :return: the collision geometries
+            :rtype: list of Shape
+        - ``link.collision = ...`` checks and sets the collision geometry
+        - ``link.collision.append(...)`` add collision geometry
+        The collision geometries are what is used to check for collisions.
+        """
+        return self._collision
+
+    @collision.setter
+    def collision(self, coll):
+        # Different from BaseELink due to self._update_fknm() required
+
+        new_coll = []
+
+        if isinstance(coll, list):
+            for gi in coll:
+                if isinstance(gi, Shape):
+                    new_coll.append(gi)
+                else:
+                    raise TypeError('Collision must be of Shape class')
+        elif isinstance(coll, Shape):
+            new_coll.append(coll)
+        else:
+            raise TypeError('Geometry must be of Shape class or list of Shape')
+
+        self._collision = new_coll
+        self._update_fknm()
+
+    @geometry.setter
+    def geometry(self, geom):
+        # Different from BaseELink due to self._update_fknm() required
+        new_geom = []
+
+        if isinstance(geom, list):
+            for gi in geom:
+                if isinstance(gi, Shape):
+                    new_geom.append(gi)
+                else:
+                    raise TypeError('Geometry must be of Shape class')
+        elif isinstance(geom, Shape):
+            new_geom.append(geom)
+        else:
+            raise TypeError('Geometry must be of Shape class or list of Shape')
+
+        self._geometry = new_geom
+        self._update_fknm()
 
     @property
     def fk(self):
@@ -697,7 +569,6 @@
     def A(self, q=0.0, fast=False):
         """
         Link transform matrix
-
         :param q: Joint coordinate (radians or metres). Not required for links
             with no variable
         :type q: float
@@ -705,16 +576,12 @@
         :type param: bool
         :return T: link frame transformation matrix
         :rtype T: SE3 or ndarray(4,4)
-
         ``LINK.A(q)`` is an SE(3) matrix that describes the rigid-body
           transformation from the previous to the current link frame to
           the next, which depends on the joint coordinate ``q``.
-
         If ``fast`` is True return a NumPy array, either SE(2) or SE(3).
         A value of None means that it is the identity matrix.
-
         If ``fast`` is False return an ``SE2`` or ``SE3`` instance.
-
         """
 
         # Use c extension
@@ -741,18 +608,17 @@
             # a fixed joint
             T = self.Ts
 
+        if fast:
+            return T
+
         if T is None:
             return SE3()
         else:
             return SE3(T, check=False)
 
+
 class ELink2(BaseELink):
 
-<<<<<<< HEAD
-    @ collision.setter
-    def collision(self, coll):
-        new_coll = []
-=======
     def __init__(
             self,
             ets=ETS2(),
@@ -760,7 +626,6 @@
             jindex=None,
             parent=None,
             **kwargs):
->>>>>>> 5468a894
 
         # process common options
         super().__init__(**kwargs)
@@ -804,20 +669,11 @@
         else:
             self._joint = True
 
-<<<<<<< HEAD
-        self._collision = new_coll
-        self._update_fknm()
-
-    @ geometry.setter
-    def geometry(self, geom):
-        new_geom = []
-=======
         self._v = v
 
     def _init_Ts(self):
         # Number of transforms in the ETS excluding the joint variable
         self._M = len(self._ets)
->>>>>>> 5468a894
 
         # Compute the leading, constant, part of the ETS
         # TODO probably should use ETS.compile()
@@ -843,7 +699,6 @@
     def A(self, q=0.0, **kwargs):
         """
         Link transform matrix
-
         :param q: Joint coordinate (radians or metres). Not required for links
             with no variable
         :type q: float
@@ -851,16 +706,12 @@
         :type param: bool
         :return T: link frame transformation matrix
         :rtype T: SE3 or ndarray(4,4)
-
         ``LINK.A(q)`` is an SE(3) matrix that describes the rigid-body
           transformation from the previous to the current link frame to
           the next, which depends on the joint coordinate ``q``.
-
         If ``fast`` is True return a NumPy array, either SE(2) or SE(3).
         A value of None means that it is the identity matrix.
-
         If ``fast`` is False return an ``SE2`` or ``SE3`` instance.
-
         """
 
         if self.isjoint:
@@ -878,12 +729,7 @@
             # a fixed joint
             T = self.Ts
 
-<<<<<<< HEAD
-        self._geometry = new_geom
-        self._update_fknm()
-=======
         if T is None:
             return SE2()
         else:
-            return SE2(T, check=False)
->>>>>>> 5468a894
+            return SE2(T, check=False)